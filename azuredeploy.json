--- conflicted
+++ resolved
@@ -79,11 +79,7 @@
                         "[concat('Microsoft.Web/sites/', variables('functionAppName'))]"
                     ],
                     "properties": {
-<<<<<<< HEAD
-                        "packageUri": "https://raw.githubusercontent.com/gtrifonov/iotc-device-bridge/blob/master/package.zip"
-=======
-                        "packageUri": "https://github.com/gtrifonov/iotc-device-bridge/raw/master/iotc-bridge-az-function.zip"
->>>>>>> 2f49fdb8
+                        "packageUri": "https://github.com/gtrifonov/iotc-device-bridge/raw/master/package.zip"
                     }
                 }
             ],
