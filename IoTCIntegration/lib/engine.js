/*!
 * Copyright (c) Microsoft Corporation. All rights reserved.
 * Licensed under the MIT License.
 */

const crypto = require('crypto');
const request = require('request-promise-native');
const Device = require('azure-iot-device');
const DeviceTransport = require('azure-iot-device-http');
const util = require('util');

const StatusError = require('../error').StatusError;

const registrationHost = 'global.azure-devices-provisioning.net';
const registrationSasTtl = 3600; // 1 hour
<<<<<<< HEAD
const registrationApiVersion = `2019-01-15`;
const registrationRetryTimeouts = [500, 1000, 2000, 4000];
const minDeviceRegistrationTimeout = 60 * 1000; // 1 minute
=======
const registrationApiVersion = `2018-11-01`;
const registrationStatusQueryAttempts = 10;
const registrationStatusQueryTimeout = 2000;
const minDeviceRegistrationTimeout = 60*1000; // 1 minute
>>>>>>> e433ee98

const deviceCache = {};
let gatewayDevice;

/**
 * Forwards external telemetry messages for IoT Central devices.
 * @param {{ idScope: string, primaryKeyUrl: string, actAsGateway:boolean, gatewayDeviceId:string, log: Function, getSecret: (context: Object, secretUrl: string) => string }} context 
 * @param {{ deviceId: string }} device 
 * @param {{ [field: string]: number }} measurements 
 */
module.exports = async function (context, device, measurements, timestamp) {
    if (device) {
        if (!device.deviceId || !/^[a-z0-9\-]+$/.test(device.deviceId)) {
            throw new StatusError('Invalid format: deviceId must be alphanumeric, lowercase, and may contain hyphens.', 400);
        }
    } else {
        throw new StatusError('Invalid format: a device specification must be provided.', 400);
    }

    if (!validateMeasurements(measurements)) {
        throw new StatusError('Invalid format: invalid measurement list.', 400);
    }
    if (context.actAsGateway) {
        if (!gatewayDevice) {
            gatewayDevice = { deviceId: context.gatewayDeviceId };
        }

        const gatewayClient = Device.Client.fromConnectionString(await getDeviceConnectionString(context, gatewayDevice), DeviceTransport.Http);
        try {
            await util.promisify(gatewayClient.open.bind(gatewayClient))();
            context.log('[HTTP] Sending telemetry for gateway device', gatewayDevice.deviceId);
            // TODO: add any gateway specific telemetry if needed
            // await util.promisify(gatewayClient.sendEvent.bind(gatewayClient))(new Device.Message(JSON.stringify({["ping"]:1})));
            await util.promisify(gatewayClient.close.bind(gatewayClient))();

        } catch (e) {
            // If the device was deleted, we remove its cached connection string
            if (e.name === 'DeviceNotFoundError' && deviceCache[gatewayDevice.deviceId]) {
                delete deviceCache[gatewayDevice.deviceId].connectionString;
            }
            throw new Error(`Unable to send telemetry for gateway device ${gatewayDevice.deviceId}: ${e.message}`);
        }

        device.gatewayId = gatewayDevice.deviceId;
    }

    if (timestamp && isNaN(Date.parse(timestamp))) {
        throw new StatusError('Invalid format: if present, timestamp must be in ISO format (e.g., YYYY-MM-DDTHH:mm:ss.sssZ)', 400);
    }

    const client = Device.Client.fromConnectionString(await getDeviceConnectionString(context, device), DeviceTransport.Http);

    try {
        const message = new Device.Message(JSON.stringify(measurements));

        if (timestamp) {
            message.properties.add('iothub-creation-time-utc', timestamp);
        }

        await util.promisify(client.open.bind(client))();
        context.log('[HTTP] Sending telemetry for device', device.deviceId);
        await util.promisify(client.sendEvent.bind(client))(message);
        await util.promisify(client.close.bind(client))();
    } catch (e) {
        // If the device was deleted, we remove its cached connection string
        if (e.name === 'DeviceNotFoundError' && deviceCache[device.deviceId]) {
            delete deviceCache[device.deviceId].connectionString;
        }

        throw new Error(`Unable to send telemetry for device ${device.deviceId}: ${e.message}`);
    }
};

/**
 * @returns true if measurements object is valid, i.e., a map of field names to numbers or strings.
 */
function validateMeasurements(measurements) {
    if (!measurements || typeof measurements !== 'object') {
        return false;
    }

    for (const field in measurements) {
        if (typeof measurements[field] !== 'number' && typeof measurements[field] !== 'string' && !isLocation(measurements[field])) {
            return false;
        }
    }

    return true;
}

/**
 * @returns true if a measurement is a location.
 */
function isLocation(measurement) {
    if (!measurement || typeof measurement !== 'object' || typeof measurement.lat !== 'number' || typeof measurement.lon !== 'number') {
        return false;
    }

    if ('alt' in measurement && typeof measurement.alt !== 'number') {
        return false;
    }

    return true;
}

async function getDeviceConnectionString(context, device) {
    const deviceId = device.deviceId;

    if (deviceCache[deviceId] && deviceCache[deviceId].connectionString) {
        return deviceCache[deviceId].connectionString;
    }

    const connStr = `HostName=${await getDeviceHub(context, device)};DeviceId=${deviceId};SharedAccessKey=${await getDeviceKey(context, deviceId)}`;
    deviceCache[deviceId].connectionString = connStr;
    return connStr;
}

/**
 * Registers this device with DPS, returning the IoT Hub assigned to it.
 */
async function getDeviceHub(context, device) {
    const deviceId = device.deviceId;
    const now = Date.now();

    // A 1 minute backoff is enforced for registration attempts, to prevent unauthorized devices
    // from trying to re-register too often.
    if (deviceCache[deviceId] && deviceCache[deviceId].lasRegisterAttempt && (now - deviceCache[deviceId].lasRegisterAttempt) < minDeviceRegistrationTimeout) {
        const backoff = Math.floor((minDeviceRegistrationTimeout - (now - deviceCache[deviceId].lasRegisterAttempt)) / 1000);
        throw new StatusError(`Unable to register device ${deviceId}. Minimum registration timeout not yet exceeded. Please try again in ${backoff} seconds`, 403);
    }

    deviceCache[deviceId] = {
        ...deviceCache[deviceId],
        lasRegisterAttempt: Date.now()
    }

    const sasToken = await getRegistrationSasToken(context, deviceId);
    const bodyJson = {
        registrationId: deviceId
    };

    if (context.actAsGateway) {
        if (device.gatewayId) {
            bodyJson["data"] = {
                iotcGateway: {
                    iotcGatewayId: device.gatewayId,
                    iotcIsGateway: false
                }
            }
        } else {
            bodyJson["data"] = {
                iotcGateway: {
                    iotcGatewayId: null,
                    iotcIsGateway: true
                }
            }
        }
    }

    const registrationOptions = {
        url: `https://${registrationHost}/${context.idScope}/registrations/${deviceId}/register?api-version=${registrationApiVersion}`,
        method: 'PUT',
        json: true,
        headers: { Authorization: sasToken },
        body: bodyJson,
    };

    try {
        context.log('[HTTP] Initiating device registration');
        const response = await request(registrationOptions);

        if (response.status !== 'assigning' || !response.operationId) {
            throw new Error('Unknown server response');
        }

        const statusOptions = {
            url: `https://${registrationHost}/${context.idScope}/registrations/${deviceId}/operations/${response.operationId}?api-version=${registrationApiVersion}`,
            method: 'GET',
            json: true,
            headers: { Authorization: sasToken }
        };

        // The first registration call starts the process, we then query the registration status
        // every 2 seconds, up to 10 times.
        for (let i = 0; i < registrationStatusQueryAttempts; ++i) {
            await new Promise(resolve => setTimeout(resolve, registrationStatusQueryTimeout));

            context.log('[HTTP] Querying device registration status');
            const statusResponse = await request(statusOptions);

            if (statusResponse.status === 'assigning') {
                continue;
            } else if (statusResponse.status === 'assigned' && statusResponse.registrationState && statusResponse.registrationState.assignedHub) {
                return statusResponse.registrationState.assignedHub;
            } else if (statusResponse.status === 'failed' && statusResponse.registrationState && statusResponse.registrationState.errorCode === 400209) {
                throw new StatusError('The device may be unassociated or blocked', 403);
            } else {
                throw new Error('Unknown server response');
            }
        }

        throw new Error('Registration was not successful after maximum number of attempts');
    } catch (e) {
        throw new StatusError(`Unable to register device ${deviceId}: ${e.message}`, e.statusCode);
    }
}

async function getRegistrationSasToken(context, deviceId) {
    const uri = encodeURIComponent(`${context.idScope}/registrations/${deviceId}`);
    const ttl = Math.round(Date.now() / 1000) + registrationSasTtl;
    const signature = crypto.createHmac('sha256', new Buffer(await getDeviceKey(context, deviceId), 'base64'))
        .update(`${uri}\n${ttl}`)
        .digest('base64');
    return `SharedAccessSignature sr=${uri}&sig=${encodeURIComponent(signature)}&skn=registration&se=${ttl}`;
}

/**
 * Computes a derived device key using the primary key.
 */
async function getDeviceKey(context, deviceId) {
    if (deviceCache[deviceId] && deviceCache[deviceId].deviceKey) {
        return deviceCache[deviceId].deviceKey;
    }

    const key = crypto.createHmac('SHA256', Buffer.from(await context.getSecret(context, context.primaryKeyUrl), 'base64'))
        .update(deviceId)
        .digest()
        .toString('base64');

    deviceCache[deviceId].deviceKey = key;
    return key;
}<|MERGE_RESOLUTION|>--- conflicted
+++ resolved
@@ -13,16 +13,10 @@
 
 const registrationHost = 'global.azure-devices-provisioning.net';
 const registrationSasTtl = 3600; // 1 hour
-<<<<<<< HEAD
 const registrationApiVersion = `2019-01-15`;
-const registrationRetryTimeouts = [500, 1000, 2000, 4000];
-const minDeviceRegistrationTimeout = 60 * 1000; // 1 minute
-=======
-const registrationApiVersion = `2018-11-01`;
 const registrationStatusQueryAttempts = 10;
 const registrationStatusQueryTimeout = 2000;
-const minDeviceRegistrationTimeout = 60*1000; // 1 minute
->>>>>>> e433ee98
+const minDeviceRegistrationTimeout = 60 * 1000; // 1 minute
 
 const deviceCache = {};
 let gatewayDevice;
@@ -30,24 +24,31 @@
 /**
  * Forwards external telemetry messages for IoT Central devices.
  * @param {{ idScope: string, primaryKeyUrl: string, actAsGateway:boolean, gatewayDeviceId:string, log: Function, getSecret: (context: Object, secretUrl: string) => string }} context 
- * @param {{ deviceId: string }} device 
- * @param {{ [field: string]: number }} measurements 
+ * @param {{ deviceId: string, gatewayId: string }} device 
+ * @param {{ [field: string]: number }} measurements
+ * @param {{ timestamp: string }} timestamp
  */
 module.exports = async function (context, device, measurements, timestamp) {
     if (device) {
-        if (!device.deviceId || !/^[a-z0-9\-]+$/.test(device.deviceId)) {
+        if (!validateDeviceId(device.deviceId)) {
             throw new StatusError('Invalid format: deviceId must be alphanumeric, lowercase, and may contain hyphens.', 400);
         }
     } else {
         throw new StatusError('Invalid format: a device specification must be provided.', 400);
     }
 
+    convertMeasurements(measurements);
+
     if (!validateMeasurements(measurements)) {
         throw new StatusError('Invalid format: invalid measurement list.', 400);
     }
     if (context.actAsGateway) {
+        if (!validateDeviceId(device.gatewayId)) {
+            throw new StatusError('Invalid format: gatewayId must be alphanumeric, lowercase, and may contain hyphens.', 400);
+        }
+
         if (!gatewayDevice) {
-            gatewayDevice = { deviceId: context.gatewayDeviceId };
+            gatewayDevice = { deviceId: device.gatewayId };
         }
 
         const gatewayClient = Device.Client.fromConnectionString(await getDeviceConnectionString(context, gatewayDevice), DeviceTransport.Http);
@@ -65,8 +66,6 @@
             }
             throw new Error(`Unable to send telemetry for gateway device ${gatewayDevice.deviceId}: ${e.message}`);
         }
-
-        device.gatewayId = gatewayDevice.deviceId;
     }
 
     if (timestamp && isNaN(Date.parse(timestamp))) {
@@ -97,6 +96,24 @@
 };
 
 /**
+ * @returns true if deviceId conforms to Azure requirements
+ */
+function validateDeviceId(deviceId) {
+    return deviceId && /^[a-z0-9\-]+$/.test(deviceId);
+}
+
+/**
+ * Converts all the boolean measurements into integers
+ */
+function convertMeasurements(measurements) {
+  for (const field in measurements) {
+    if (typeof measurements[field] == 'boolean') {
+        measurements[field] = measurements[field] ? 1 : 0;
+    }
+  }
+}
+
+/**
  * @returns true if measurements object is valid, i.e., a map of field names to numbers or strings.
  */
 function validateMeasurements(measurements) {
